/*
 * Copyright 2002-2018 the original author or authors.
 *
 * Licensed under the Apache License, Version 2.0 (the "License");
 * you may not use this file except in compliance with the License.
 * You may obtain a copy of the License at
 *
 *      http://www.apache.org/licenses/LICENSE-2.0
 *
 * Unless required by applicable law or agreed to in writing, software
 * distributed under the License is distributed on an "AS IS" BASIS,
 * WITHOUT WARRANTIES OR CONDITIONS OF ANY KIND, either express or implied.
 * See the License for the specific language governing permissions and
 * limitations under the License.
 */

package com.webauthn4j.request;

import com.fasterxml.jackson.annotation.JsonCreator;
import com.fasterxml.jackson.annotation.JsonValue;
import com.fasterxml.jackson.databind.exc.InvalidFormatException;

/**
 * Authenticators may implement various transports for communicating with clients.
 * This enumeration defines hints as to how clients might communicate with a particular authenticator in order to
 * obtain an assertion for a specific credential. Note that these hints represent the WebAuthn Relying Party's
 * best belief as to how an authenticator may be reached.
 *
<<<<<<< HEAD
 * @see <a href="https://www.w3.org/TR/webauthn-1/#transport">
=======
 * @see <a href="https://www.w3.org/TR/webauthn-1/#enumdef-authenticatortransport">
>>>>>>> 8c0a287f
 * §5.10.4. Authenticator Transport Enumeration (enum AuthenticatorTransport)</a>
 */
public enum AuthenticatorTransport {
    
    /**
     * Indicates the respective authenticator can be contacted over removable USB.
     */
    USB("usb"),
    
    /**
     * Indicates the respective authenticator can be contacted over Near Field Communication (NFC).
     */
    NFC("nfc"),
    
    /**
     * Indicates the respective authenticator can be contacted over Bluetooth Smart
     * (Bluetooth Low Energy / BLE).
     */
    BLE("ble");

    private String value;

    AuthenticatorTransport(String value) {
        this.value = value;
    }

    public static AuthenticatorTransport create(String value) {
        if (value == null) {
            return null;
        }
        switch (value) {
            case "usb":
                return USB;
            case "nfc":
                return NFC;
            case "ble":
                return BLE;
            default:
                throw new IllegalArgumentException("value '" + value + "' is out of range");
        }
    }

    @JsonCreator
    private static AuthenticatorTransport fromJson(String value) throws InvalidFormatException {
        try {
            return create(value);
        } catch (IllegalArgumentException e) {
            throw new InvalidFormatException(null, "value is out of range", value, AuthenticatorTransport.class);
        }
    }

    @JsonValue
    public String getValue() {
        return value;
    }

}<|MERGE_RESOLUTION|>--- conflicted
+++ resolved
@@ -26,11 +26,7 @@
  * obtain an assertion for a specific credential. Note that these hints represent the WebAuthn Relying Party's
  * best belief as to how an authenticator may be reached.
  *
-<<<<<<< HEAD
- * @see <a href="https://www.w3.org/TR/webauthn-1/#transport">
-=======
  * @see <a href="https://www.w3.org/TR/webauthn-1/#enumdef-authenticatortransport">
->>>>>>> 8c0a287f
  * §5.10.4. Authenticator Transport Enumeration (enum AuthenticatorTransport)</a>
  */
 public enum AuthenticatorTransport {
